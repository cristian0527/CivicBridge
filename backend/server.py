from flask import Flask, jsonify, request
from flask_cors import CORS
from dotenv import load_dotenv
import os
import uuid

from apis.congress_api import *
from apis.federal_register import *
from apis.genai import create_explainer, PolicyExplainError
from apis.geocodio_client import create_geocodio_client
from explainer import PolicyExplainError
from models import db

# Load .env from .venv if present
load_dotenv(dotenv_path=os.path.join(os.path.dirname(__file__), "../.venv/.env"))

# App and CORS setup
app = Flask(__name__)
CORS(app, resources={r"/api/*": {"origins": "http://localhost:3000"}}, supports_credentials=True)

# Create clients

explainer = create_explainer()
congress_client = create_congress_client()
fedreg_client = create_federal_register_client()
geocodio_client = create_geocodio_client()

@app.route("/api/ping", methods=["GET"])
def ping():
    return jsonify({"message": "pong"})

@app.route("/api/explain", methods=["POST"])
def explain_policy():
    try:
        data = request.get_json()
        profile = {
            "zip_code": data["zip_code"],
            "role": data["role"],
            "age": int(data["age"]),
            "income_bracket": data["income_bracket"],
            "housing_status": data["housing_status"],
            "immigration_status": data["immigration_status"],
            "healthcare_access": data["healthcare_access"]
        }
        choice = str(data["policy_choice"])
        

        def browse_policies_by_topic():
            return "This is a sample policy on education reform."

        def get_recent_rules():
            return "Recent rules include EPA carbon limits and USDA SNAP updates."

        def search_policies():
            return "Search result: broadband equity funding policy."

        def browse_congressional_bills():
            return "Example bill: H.R.1234 — Affordable Childcare for All Act."

        def search_congressional_bills():
            return "Result: S.456 — Cybersecurity for Critical Infrastructure Act."

        def get_trending_bills():
            return "Trending: H.R.7890 — National AI Standards Framework."

        def get_policy_text(choice):
            if choice == "1":
                return data.get("policy_text", "No policy provided")
            elif choice == "2":
                return browse_policies_by_topic()
            elif choice == "3":
                return get_recent_rules()
            elif choice == "4":
                return search_policies()
            elif choice == "5":
                return browse_congressional_bills()
            elif choice == "6":
                return search_congressional_bills()
            elif choice == "7":
                return get_trending_bills()
            else:
                return "No valid option selected"

        policy_text = get_policy_text(choice)
        if not policy_text:
            return jsonify({"error": "No policy text found"}), 400

        explanation = explainer.generate_explanation(policy_text, profile)

        return jsonify({
            "zip_code": profile["zip_code"],
            "role": profile["role"],
            "explanation": explanation
        })

    except Exception as e:
        return jsonify({"error": str(e)}), 500

@app.route("/api/chat", methods=["POST"])
def chat():
    try:
        data = request.get_json()
        session_id = data.get("session_id") or str(uuid.uuid4())
        user_message = data.get("message", "")
        user_context = data.get("context", {})

        if not user_message.strip():
            return jsonify({"error": "Empty message"}), 400

        chat_history = db.get_recent_chat_context(session_id)

        bot_response = explainer.generate_enhanced_chat_response(
            user_message=user_message,
            user_context=user_context,
            chat_history=chat_history,
            congress_client=congress_client,
            geocodio_client=geocodio_client
        )

        db.save_chat_message(session_id, user_message, bot_response)

        return jsonify({
            "session_id": session_id,
            "response": bot_response
        })

    except PolicyExplainError as e:
        fallback_response = f"I'm currently experiencing high demand. Here's what I can tell you: {user_message[:100]}... Please try again in a moment for a detailed explanation."
        db.save_chat_message(session_id, user_message, fallback_response)
        return jsonify({
            "session_id": session_id,
            "response": fallback_response,
            "source": "fallback",
            "error": str(e)
            }), 500
    except Exception as e:
        return jsonify({"error": f"Unexpected error: {e}"}), 500

@app.route("/api/representatives", methods=["POST"])
def get_representatives():
    data = request.get_json()
    print("📦 ZIP data received:", data)

    zip_code = data.get("zip")
    if not zip_code:
        return jsonify({"error": "ZIP code is required"}), 400

    try:
        reps = geocodio_client.get_representatives(zip_code)
        return jsonify({"representatives": reps})
    except Exception as e:
        print("❌ Error:", e)
        return jsonify({"error": str(e)}), 500


@app.route("/api/representative/<bioguide_id>", methods=["GET"])
def get_representative_details(bioguide_id):
    """Get detailed information about a specific representative's legislative activity"""
    try:
        print(f"📋 Getting details for representative: {bioguide_id}")
        
        # Get member details from Congress API
        member_details = congress_client.get_member_details(bioguide_id)

        # Defensive unpacking of possibly weird structures
        depiction = member_details.get('depiction')
        if not isinstance(depiction, dict):
            depiction = {}

        current_member = member_details.get('currentMember')
        if not isinstance(current_member, dict):
            current_member = {}

        # Get legislative activity (combines sponsored + cosponsored bills)
        legislative_activity = congress_client.get_member_voting_record(bioguide_id, limit=15)

        response_data = {
            'representative': {
                "bioguide_id": bioguide_id,
                "name": f"{member_details.get('firstName', '')} {member_details.get('lastName', '')}".strip(),
                "party": member_details.get('partyName', ''),
                "state": member_details.get('state', ''),
                "district": member_details.get('district'),
                "office_url": member_details.get('officialWebsiteUrl', ''),
                "photo_url": depiction.get('imageUrl', ''),
                "chamber": current_member.get('chamber', '')
            },
            "legislative_activity": legislative_activity,
            "summary": {
                "total_items": len(legislative_activity),
                "sponsored_count": len([item for item in legislative_activity if item.get('position') == 'Sponsored']),
                "cosponsored_count": len([item for item in legislative_activity if item.get('position') == 'Cosponsored'])
            }
        }

        print(f"✅ Successfully retrieved {len(legislative_activity)} items for {bioguide_id}")
        return jsonify(response_data)

    except Exception as e:
        print(f"❌ Error getting representative details for {bioguide_id}: {e}")
        return jsonify({"error": str(e)}), 500


<<<<<<< HEAD
=======


>>>>>>> 9fa1a1bd
@app.route("/api/policyhub", methods=["GET"])
def get_policyhub():
    zip_code = request.args.get("zip")
    print("📥 PolicyHub request for ZIP:", zip_code)

    try:
        congress_bills = congress_client.get_recent_bills()[:5]
        federal_policies = fedreg_client.get_recent_policies()[:5]

        formatted = [
            {
                "title": p.get("title", "No title"),
                "summary": p.get("summary", p.get("abstract", "No summary available"))
            }
            for p in congress_bills + federal_policies
        ]

        return jsonify({"policies": formatted})
    except Exception as e:
        print("❌ PolicyHub error:", e)
        return jsonify({"error": str(e)}), 500



if __name__ == "__main__":
    print("🚀 CivicBridge Flask API running on http://localhost:5050")
    app.run(debug=True, host="localhost", port=5050)<|MERGE_RESOLUTION|>--- conflicted
+++ resolved
@@ -201,11 +201,8 @@
         return jsonify({"error": str(e)}), 500
 
 
-<<<<<<< HEAD
-=======
-
-
->>>>>>> 9fa1a1bd
+
+
 @app.route("/api/policyhub", methods=["GET"])
 def get_policyhub():
     zip_code = request.args.get("zip")
